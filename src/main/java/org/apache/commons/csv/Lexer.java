--- conflicted
+++ resolved
@@ -60,20 +60,10 @@
 
     /** The input stream */
     private final ExtendedBufferedReader reader;
-<<<<<<< HEAD
-    private String lineEnding;
-    private boolean isLESet = false;
-    public String getLineEnding(){
-        return lineEnding;
-    }
-    private void setLineEnding(String input){
-        lineEnding = input;
-=======
     private String firstEol;
 
     String getFirstEol(){
         return firstEol;
->>>>>>> 299fdccf
     }
 
     Lexer(final CSVFormat format, final ExtendedBufferedReader reader) {
@@ -392,18 +382,6 @@
         if (ch == CR && reader.lookAhead() == LF) {
             // note: does not change ch outside of this method!
             ch = reader.read();
-<<<<<<< HEAD
-            //save the CRLF state here
-            if(!isLESet) {
-                setLineEnding(Constants.CRLF);
-                isLESet = true;
-            }
-        }
-        //save LF state here.
-        if(!isLESet && ch == LF) {
-            setLineEnding(Character.toString(Constants.LF));
-            isLESet = true;
-=======
             // Save the EOL state
             if (firstEol == null) {
                 this.firstEol = Constants.CRLF;
@@ -416,7 +394,6 @@
             } else if (ch == CR) {
                 this.firstEol = CR_STRING;
             }
->>>>>>> 299fdccf
         }
 
         return ch == LF || ch == CR;
